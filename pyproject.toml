--- conflicted
+++ resolved
@@ -11,11 +11,7 @@
     "rich==12.6.0",
     "scipy==1.9.3",
     "puma-hep==0.2.2",
-<<<<<<< HEAD
-    "atlas-ftag-tools=0.1.3",
-=======
     "atlas-ftag-tools==0.1.3",
->>>>>>> 040367b4
 ]
 
 [project.optional-dependencies]
