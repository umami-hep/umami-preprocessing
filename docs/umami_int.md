UPP is istalled alongside Umami and can be used from within the umami framework in a very simple manner

### Umami-specific configs 
First you need to add umami-specific configs to the config file.
Here is an example config:
```yaml
umami:
<<<<<<< HEAD
=======
  parameters:
    sample_path: <base_dir><out_dir>
    file_path: <base_dir><out_dir>
>>>>>>> 4165176f
  general:
    plot_name: PFlow_ext-hybrid
    plot_type: "pdf"
    use_atlas_tag: True
    atlas_first_tag: "Simulation Internal"
    atlas_second_tag: "$\\sqrt{s}=13$ TeV, PFlow jets"
    legend_sample_category: True
    var_file: umami/user/upp_prep_small/config/Dips_Variables_R22.yaml
    dict_file: <base_dir><out_dir>PFlow-scale_dict.json
    compression: lzf
    precision: float16
    concat_jet_tracks: False
  sampling:
    use_validation_samples: false
    options:
      n_jets_to_plot: 3e4
      save_tracks: true
      save_track_labels: true
      bool_attach_sample_weights: false
      tracks_names: ["tracks"]
      n_jets_scaling: 0
<<<<<<< HEAD
  parameters:
    sample_path: <base_dir><out_dir>
    file_path: <base_dir><out_dir>
  convert_to_tfrecord:
    chunk_size: 5000
    N_add_vars: null

```
This config part mimics the umami config structure. Parameters in `general` mimic ones that are in the root of umami config. Parameters in `sampling`, `sampling.options`, `parameters` and `convert_to_tfrecord` mimic the corresponding structures in umami config. All the parameters given in the example should be given in order for UPP integration in umami to work except `parameters` and `convert_to_tfrecord`. You need to provide `convert_to_tfrecord` if you need to convert dataset to TFrecord and `parameters` oonly if you does not want to saveinto `<base_dir><out_dir>` by default.
Please refer to umami documentation [] for up-to-date explanation.
=======

```
This config part mimics the umami config structure. Parameters in `general` mimic ones that are in the root of umami config. Parameters in `sampling`, `sampling.options` and `parameters` mimic the corresponding structures in umami config. All the parameters given in the example should be given in order for UPP integration in umami to work (but you can use other values). Please refer to umami documentation [] for up-to-date explanation.
>>>>>>> 4165176f

### Running preprocessing

After you make the necessary changes to the config file you can perform preprocessing in umami by running the umami/preprocessing.py script
the same way as you would do with the old umami preprocessing 

```bash
cd umami 
preprocessing.py --config_file path/to/my_upp_config.yaml --resampling
preprocessing.py --config_file path/to/my_upp_config.yaml --scaling
preprocessing.py --config_file path/to/my_upp_config.yaml --write
```

Umami will first ```try``` to read the config file as an old umami preprocessing configuration. When that fails it will read the config as a UPP preprocessing config.

* ```--resampling``` step will perform Upp preprocessing with this config file and ```split==all```
* ```--scaling``` step will execute umami version of rescaling code that will prepare a json scaling dictionary at ```dict_file``` location
* ```--write``` step will execute umamii code for scaling the variables and writing them in an unstructured scaling array it will also produce default umami preprocessing plots
* ```--to_records``` step will execute umamii code for converting dataset to a TFrecords format 

Note: ```--prepare``` step will do nothing and will only trow an arror as UPP does not require (same) preparation as old umami preprocession. 
```--resampling --hybrid_validation``` is also not available for upp as it does both splits at the resampling step

After that one can use the results of the preprocessing for umami trainig for example for DL1 or DIPS.
One can either only run ```--resampling``` and ```--scaling``` and train on the structured array data using TDDgenerator by setting your training configs similar to this:
```
# Set modelname and path to Pflow preprocessing config file
model_name: user_DL1r-PFlow_new-taggers-stats-22M-tdd-upp
preprocess_config: /home/users/o/oleksiyu/WORK/umami/user/upp_prep_small/config/upp_prepr.yaml

# Add here a pretrained model to start with.
# Leave empty for a fresh start
model_file: 

# Add training file
train_file: <base_dir><out_dir>pp_output_train.h5

# Defining templates for the variable cuts
...

#Add validation files
validation_files:
    r22_hybrid_val:
        path: <base_dir><out_dir>pp_output_val.h5
        label: "Hybrid Validation"

test_files:
    ttbar_r22:
        path: <base_dir><out_dir>pp_output_test_ttbar.h5
        <<: *variable_cuts_ttbar

    zpext_r22:
        path: <base_dir><out_dir>pp_output_test_zprime.h5
        <<: *variable_cuts_zpext

```
or you can perform all three steps to train using unstructured array data. This way one looses time to write the dataset but the training may be somewhat faster. 
To do this just chnge your training_file in the example above to 
```
train_file: <base_dir><out_dir>pp_output_train_resampled_scaled_shifted.h5
```


<|MERGE_RESOLUTION|>--- conflicted
+++ resolved
@@ -5,12 +5,6 @@
 Here is an example config:
 ```yaml
 umami:
-<<<<<<< HEAD
-=======
-  parameters:
-    sample_path: <base_dir><out_dir>
-    file_path: <base_dir><out_dir>
->>>>>>> 4165176f
   general:
     plot_name: PFlow_ext-hybrid
     plot_type: "pdf"
@@ -32,22 +26,9 @@
       bool_attach_sample_weights: false
       tracks_names: ["tracks"]
       n_jets_scaling: 0
-<<<<<<< HEAD
-  parameters:
-    sample_path: <base_dir><out_dir>
-    file_path: <base_dir><out_dir>
-  convert_to_tfrecord:
-    chunk_size: 5000
-    N_add_vars: null
 
-```
 This config part mimics the umami config structure. Parameters in `general` mimic ones that are in the root of umami config. Parameters in `sampling`, `sampling.options`, `parameters` and `convert_to_tfrecord` mimic the corresponding structures in umami config. All the parameters given in the example should be given in order for UPP integration in umami to work except `parameters` and `convert_to_tfrecord`. You need to provide `convert_to_tfrecord` if you need to convert dataset to TFrecord and `parameters` oonly if you does not want to saveinto `<base_dir><out_dir>` by default.
-Please refer to umami documentation [] for up-to-date explanation.
-=======
-
-```
-This config part mimics the umami config structure. Parameters in `general` mimic ones that are in the root of umami config. Parameters in `sampling`, `sampling.options` and `parameters` mimic the corresponding structures in umami config. All the parameters given in the example should be given in order for UPP integration in umami to work (but you can use other values). Please refer to umami documentation [] for up-to-date explanation.
->>>>>>> 4165176f
+Please refer to umami documentation [https://umami.docs.cern.ch/preprocessing/Overview/] for up-to-date explanation.
 
 ### Running preprocessing
 
