--- conflicted
+++ resolved
@@ -23,13 +23,10 @@
 from upp.stages.normalisation import Normalisation
 from upp.stages.plot import plot_resampling_dists
 from upp.stages.resampling import Resampling
-<<<<<<< HEAD
 from upp.stages.reweight import Reweight
 from upp.stages.rw_merge import RWMerge
 from upp.stages.split_containers import SplitContainers
-=======
 from upp.utils.check_input_samples import run_input_sample_check
->>>>>>> 6f7af08e
 from upp.utils.logger import setup_logger
 
 
@@ -123,7 +120,6 @@
         help="Component which is processed during --prep",
     )
     parser.add_argument(
-<<<<<<< HEAD
         "--split-components", action=_st, default=False, help="Split containers into components"
     )
     parser.add_argument(
@@ -143,17 +139,27 @@
         ),
     )
     parser.add_argument(
-        "--component", default=None, help="Component which is processed during --prep"
-=======
         "--region",
         default=None,
         help="Region which is processed during --resample",
->>>>>>> 6f7af08e
     )
     parser.add_argument(
         "--skip-sample-check",
         action="store_true",
         help="Skip the inital input sample check",
+    )
+    parser.add_argument("--grid", action=_st, help="Use when running the split stage on the grid. ")
+    parser.add_argument(
+        "--container",
+        default=None,
+        type=str,
+        help="Container to use during the 'split-containers' stage. "
+        "If not specified, all containers in the config will be used.",
+    )
+    parser.add_argument(
+        "--files",
+        default=None,
+        help="comma-separated list of files to use during the 'split-containers' stage ",
     )
     parser.add_argument("--grid", action=_st, help="Use when running the split stage on the grid. ")
     parser.add_argument(
