--- conflicted
+++ resolved
@@ -6,22 +6,6 @@
 
 ttbar: &ttbar
   name: ttbar
-<<<<<<< HEAD
-  pattern: #user.*.410470.*/*.h5
-    - user.*.410470.*/*.h5
-    # - user.*.601230.*/*.h5
-    # - user.*.601229.*/*.h5
-zprime: &zprime
-  name: zprime
-<<<<<<< Updated upstream
-  pattern: #user.*.800030.*/*.h5
-    - user.pgadow.800030*13144*/*.h5
-    - user.nekumari.800030*r13144*/*.h5
-    - user.*.800030*r13829*/*.h5
-graviton: &graviton
-  name: graviton
-  pattern: user.*.504648.*/*.h5
-=======
   equal_jets: False
   pattern:
     - "user.svanstro.410470.e6337_s3681_r13144_p5922.tdd.EMPFlow_kfold.24_2_27.23-11-10_kfoldtrain_output.h5/*.h5"
@@ -32,46 +16,16 @@
   name: zprime
   equal_jets: False
   pattern:
-<<<<<<< HEAD
-    - "mc20/user.nekumari.800030.e7954_s3681_r13144_p5770.tdd.EMPFlow.24_2_14.23-08-14_PFlow_Aug_23_output.h5/*.h5"
-    - "mc20/user.nekumari.800030.e7954_s3797_r13144_p5770.tdd.EMPFlow.24_2_14.23-08-14_PFlow_Aug_23_output.h5/*.h5"
-    - "mc23/user.nekumari.800030.e8514_s4162_r14622_p5770.tdd.EMPFlow.24_2_14.23-08-21_PFlow_Aug_23_fix_output.h5/*.h5"
->>>>>>> 27cc10d4e24497db15d9a1e53ad504c56f63e5f0
-=======
-  pattern: 
-    - user.*.800030.*/*.h5
-    # - user.pgadow.800030*13144*/*.h5
-    # - user.nekumari.800030*r13144*/*.h5
-    # - user.*.800030*r13829*/*.h5
-# graviton: &graviton
-#   name: graviton
-#   pattern: user.*.504648.*/*.h5
->>>>>>> Stashed changes
-
-global_cuts:
-  train:
-    - [eventNumber, "%10<=", 7] #17]
-  val:
-    - [eventNumber, "%10==", 8] #18]
-  test:
-    - [eventNumber, "%10==", 9] #19]
-=======
     - "user.svanstro.800030.e7954_s3681_r13144_p5922.tdd.EMPFlow_kfold.24_2_27.23-11-10_kfoldtrain_output.h5/*.h5"
     - "user.svanstro.800030.e7954_s3797_r13144_p5922.tdd.EMPFlow_kfold.24_2_27.23-11-19_kfoldtrain_output.h5/*.h5"
     - "user.svanstro.800030.e8514_s4162_r14622_p5922.tdd.EMPFlow_kfold.24_2_27.23-11-10_kfoldtrain_output.h5/*.h5"
 
->>>>>>> 260859ed
 
 lowpt: &lowpt
   name: lowpt
   cuts:
     - [pt_btagJes, ">", 20_000]
     - [pt_btagJes, "<", 250_000]
-# midpt: &midpt
-#   name: midpt
-#   cuts:
-#     - [pt_btagJes, ">", 250_000]
-#     - [pt_btagJes, "<", 2_000_000]
 highpt: &highpt
   name: highpt
   cuts:
@@ -83,24 +37,14 @@
       <<: *lowpt
     sample:
       <<: *ttbar
-<<<<<<< Updated upstream
     flavours: [bjets, cjets]
-<<<<<<< HEAD
-    num_jets: 52_500_000
-=======
-    flavours: [cjets]
-    num_jets: 40_000_000
->>>>>>> Stashed changes
-=======
     num_jets: 45_000_000
     equal_jets: False
->>>>>>> 260859ed
 
   - region:
       <<: *lowpt
     sample:
       <<: *ttbar
-<<<<<<< Updated upstream
     flavours: [ujets]
     num_jets: 90_000_000
     equal_jets: False
@@ -111,57 +55,23 @@
       <<: *ttbar
     flavours: [taujets]
     num_jets: 6_250_000
-<<<<<<< HEAD
-=======
-    flavours: [bjets, ujets]
-    num_jets: 70_000_000
-  
-  # - region:
-  #     <<: *midpt
-  #   sample:
-  #     <<: *graviton
-  #   flavours: [bjets, cjets]
-  #   num_jets: 3_500_000
-
-  # - region:
-  #     <<: *midpt
-  #   sample:
-  #     <<: *graviton
-  #   flavours: [ujets]
-  #   num_jets: 10_000_000
->>>>>>> Stashed changes
-=======
     equal_jets: False
->>>>>>> 260859ed
 
   - region:
       <<: *highpt
     sample:
       <<: *zprime
     flavours: [bjets, cjets]
-<<<<<<< HEAD
-<<<<<<< Updated upstream
-    num_jets: 21_000_000
-=======
-    num_jets: 9_000_000
->>>>>>> Stashed changes
-=======
     num_jets: 18_000_000
     equal_jets: False
->>>>>>> 260859ed
 
   - region:
       <<: *highpt
     sample:
       <<: *zprime
     flavours: [ujets]
-<<<<<<< HEAD
-<<<<<<< Updated upstream
-    num_jets: 42_000_000
-=======
     num_jets: 36_000_000
     equal_jets: False
->>>>>>> 260859ed
 
   - region:
       <<: *highpt
@@ -169,23 +79,13 @@
       <<: *zprime
     flavours: [taujets]
     num_jets: 2_500_000
-<<<<<<< HEAD
-=======
-    num_jets: 15_000_000
->>>>>>> Stashed changes
-=======
     equal_jets: False
 
->>>>>>> 260859ed
 
 resampling:
-  target: bjets
+  target: cjets
   method: countup
-<<<<<<< Updated upstream
   sampling_fraction: auto
-=======
-  sampling_fraction: 1.0
->>>>>>> Stashed changes
   variables:
     pt_btagJes:
       bins: [[20_000, 250_000, 50], [250_000, 1_000_000, 50], [1_000_000, 6_000_000, 50]]
@@ -196,16 +96,6 @@
 global:
   jets_name: jets
   batch_size: 1_000_000
-<<<<<<< HEAD
-  num_jets_estimate: 5_000_000
-<<<<<<< Updated upstream
-  base_dir: /home/xzcappon/phd/datasets/combined_run2_run3/p5770/high_stats_320m
-  ntuple_dir: /home/xzcappon/central_dumps/p5770
-=======
-  base_dir: /share/lustre/jbarr/training-files/small-flow-Aug-23
->>>>>>> Stashed changes
-=======
   num_jets_estimate: 25_000_000
   base_dir: /home/xzcappon/phd/datasets/combined_run2_run3/p5922/high_stats/fold0
-  ntuple_dir: /home/xucapsva/data/ftag/h5/gn2_v01/ntuples
->>>>>>> 260859ed
+  ntuple_dir: /home/xucapsva/data/ftag/h5/gn2_v01/ntuples