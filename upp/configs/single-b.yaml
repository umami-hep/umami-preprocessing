variables: !include variables.yaml

ttbar: &ttbar
  name: ttbar
  pattern: #user.*.410470.*/*.h5
    - user.*.410470.*/*.h5
    - user.*.601230.*/*.h5
    - user.*.601229.*/*.h5
zprime: &zprime
  name: zprime
  pattern: #user.*.800030.*/*.h5
    - user.pgadow.800030*13144*/*.h5
    - user.nekumari.800030*r13144*/*.h5
    - user.*.800030*r13829*/*.h5
graviton: &graviton
  name: graviton
  pattern: user.*.504648.*/*.h5

global_cuts:
  train:
    - [eventNumber, "%20<=", 17]
  val:
    - [eventNumber, "%20==", 18]
  test:
    - [eventNumber, "%20==", 19]

lowpt: &lowpt
  name: lowpt
  cuts:
    - [pt_btagJes, ">", 20_000]
    - [pt_btagJes, "<", 250_000]
midpt: &midpt
  name: midpt
  cuts:
    - [pt_btagJes, ">", 250_000]
    - [pt_btagJes, "<", 2_000_000]
highpt: &highpt
  name: highpt
  cuts:
    - [pt_btagJes, ">", 250_000]
    - [pt_btagJes, "<", 6_000_000]

components:
  - region:
      <<: *lowpt
    sample:
      <<: *ttbar
    flavours: [cjets]
    num_jets: 80_000_000

  - region:
      <<: *lowpt
    sample:
      <<: *ttbar
    flavours: [bjets, ujets]
    num_jets: 150_000_000
  
  - region:
      <<: *midpt
    sample:
      <<: *graviton
    flavours: [bjets, cjets]
    num_jets: 3_500_000

  - region:
      <<: *midpt
    sample:
      <<: *graviton
    flavours: [ujets]
    num_jets: 10_000_000

  - region:
      <<: *highpt
    sample:
      <<: *zprime
    flavours: [bjets, cjets]
    num_jets: 33_000_000

  - region:
      <<: *highpt
    sample:
      <<: *zprime
    flavours: [ujets]
    num_jets: 40_000_000

resampling:
  target: bjets
  method: countup
  sampling_fraction: 1.5
  variables:
    pt_btagJes:
      bins: [[20_000, 400_000, 50], [400_000, 6_000_000, 50]]
    eta_btagJes:
      bins: [[-2.5, 2.5, 40]]

# note: sensible defaults are defined in the PreprocessingConfig constructor
global:
  jets_name: jets
  batch_size: 1_000_000
<<<<<<< HEAD
  num_jets_estimate: 3_500_000
  ntuple_dir: /share/lustre/jbarr/samples_big/ntuples/
  base_dir: /share/lustre/jbarr/samples_test/
=======
  num_jets_estimate: 5_000_000
  base_dir: /unix/atlastracking/svanstroud/seminar/samples/
>>>>>>> 040367b4
<|MERGE_RESOLUTION|>--- conflicted
+++ resolved
@@ -97,11 +97,6 @@
 global:
   jets_name: jets
   batch_size: 1_000_000
-<<<<<<< HEAD
   num_jets_estimate: 3_500_000
   ntuple_dir: /share/lustre/jbarr/samples_big/ntuples/
-  base_dir: /share/lustre/jbarr/samples_test/
-=======
-  num_jets_estimate: 5_000_000
-  base_dir: /unix/atlastracking/svanstroud/seminar/samples/
->>>>>>> 040367b4
+  base_dir: /share/lustre/jbarr/samples_test/