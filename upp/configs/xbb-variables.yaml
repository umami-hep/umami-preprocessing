jets:
  inputs:
    - pt
    - eta
    - abs_eta
    - mass
    - Tau1
    - Tau2
    - Tau3
    - Tau4
    - ECF1
    - ECF2
    - ECF3
    - Angularity
    - KtDR
    - PlanarFlow
    - ThrustMin
    - ThrustMaj
    - FoxWolfram0
    - FoxWolfram1
    - FoxWolfram2
    - Sphericity
    - Aplanarity
    - GN2Xv00_phbb
    - GN2Xv00_phcc
    - GN2Xv00_ptop
    - GN2Xv00_pqcd
    - GN2XWithMassv00_phbb
    - GN2XWithMassv00_phcc
    - GN2XWithMassv00_ptop
    - GN2XWithMassv00_pqcd
    - Xbb2020v3_Higgs
    - Xbb2020v3_Top
    - Xbb2020v3_QCD
  labels:
    - R10TruthLabel_R22v1
    - R10TruthLabel_R22v1_TruthJetMass
    - R10TruthLabel_R22v1_TruthJetPt

flow:
  inputs:
    - flow_pt
    - flow_energy
    - flow_deta
    - flow_dphi
    - flow_dr
    - d0
    - z0SinTheta
    - dphi
    - deta
    - qOverP
    - IP3D_signed_d0_significance
    - IP3D_signed_z0_significance
    - phiUncertainty
    - thetaUncertainty
    - qOverPUncertainty
    - numberOfPixelHits
    - numberOfSCTHits
    - numberOfInnermostPixelLayerHits
    - numberOfNextToInnermostPixelLayerHits
    - numberOfInnermostPixelLayerSharedHits
    - numberOfInnermostPixelLayerSplitHits
    - numberOfPixelSharedHits
    - numberOfPixelSplitHits
    - numberOfSCTSharedHits
<<<<<<< HEAD
    - numberOfPixelHoles
    - numberOfSCTHoles
    # - subjetIndex
=======
    - subjetIndex
>>>>>>> 040367b4
  labels:
    - truthOriginLabel
    # - truthTypeLabel
    - truthVertexIndex

subjets:
  inputs:
    - pt
    - eta
    - mass
    - deta
    - dphi
  labels:
    - HadronConeExclTruthLabelID
#flow:
#  inputs:
#    - pt
#    - energy
#    - deta
#    - dphi<|MERGE_RESOLUTION|>--- conflicted
+++ resolved
@@ -63,13 +63,7 @@
     - numberOfPixelSharedHits
     - numberOfPixelSplitHits
     - numberOfSCTSharedHits
-<<<<<<< HEAD
-    - numberOfPixelHoles
-    - numberOfSCTHoles
-    # - subjetIndex
-=======
     - subjetIndex
->>>>>>> 040367b4
   labels:
     - truthOriginLabel
     # - truthTypeLabel
