jets:
  inputs:
    - pt_btagJes
    - eta_btagJes
<<<<<<< HEAD
    - actualInteractionsPerCrossing
=======
>>>>>>> 27cc10d4
  labels:
    - HadronConeExclTruthLabelID
    - HadronConeExclTruthLabelPt
    - HadronConeExclTruthLabelLxy
    - pt
    - eta
    - mass
    - n_tracks
    - n_truth_promptLepton

tracks:
  inputs:
    - d0
    - z0SinTheta
    - dphi
    - deta
    - qOverP
    - IP3D_signed_d0_significance
    - IP3D_signed_z0_significance
    - phiUncertainty
    - thetaUncertainty
    - qOverPUncertainty
    - numberOfPixelHits
    - numberOfSCTHits
    - numberOfInnermostPixelLayerHits
    - numberOfNextToInnermostPixelLayerHits
    - numberOfInnermostPixelLayerSharedHits
    - numberOfInnermostPixelLayerSplitHits
    - numberOfPixelSharedHits
    - numberOfPixelSplitHits
    - numberOfSCTSharedHits
    - leptonID
    - pixeldEdx
  labels:
    - ftagTruthOriginLabel
    - ftagTruthTypeLabel
    - ftagTruthVertexIndex

#flow:
#  inputs:
#    - pt
#    - energy
#    - deta
#    - dphi<|MERGE_RESOLUTION|>--- conflicted
+++ resolved
@@ -2,10 +2,7 @@
   inputs:
     - pt_btagJes
     - eta_btagJes
-<<<<<<< HEAD
     - actualInteractionsPerCrossing
-=======
->>>>>>> 27cc10d4
   labels:
     - HadronConeExclTruthLabelID
     - HadronConeExclTruthLabelPt
