from __future__ import annotations

import dataclasses
import functools
import logging as log
from dataclasses import dataclass
from pathlib import Path
from typing import Any, Literal

import yaml
from dotmap import DotMap
from ftag import Cuts, Extended_Flavours, Flavours
from ftag.git_check import get_git_hash
from ftag.labels import LabelContainer
from ftag.track_selector import TrackSelector
from ftag.transform import Transform
from yamlinclude import YamlIncludeConstructor

from upp import __version__
from upp.classes.components import Components
from upp.classes.resampling_config import ResamplingConfig
from upp.classes.reweight_config import ReweightConfig
from upp.classes.variable_config import VariableConfig
from upp.utils.tools import path_append

# support inclusion of yaml files in the config dir
YamlIncludeConstructor.add_to_loader_class(
    loader_class=yaml.SafeLoader, base_dir=Path(__file__).parent.parent / "configs"
)


Split = Literal["train", "val", "test"]


@dataclass
class PreprocessingConfig:
    """
    Global options for the preprocessing.

    These options are specified in the config file
    under the `global:` key. They are passed as kwargs to PreprocessingConfig.
    The config file is also copied to the output directory.

    For example:
    ```yaml
    global:
        jets_name: jets
        batch_size: 1_000_000
        num_jets_estimate: 5_000_000
        base_dir: /my/stuff/
        ntuple_dir: h5-inputs # resolved path: /my/stuff/h5-inputs/
    ```

    Attributes
    ----------
    config_path : Path
        Path to the config yaml file that is used. Does not need to be set in config.
    split : Split
        For which part the preprocessing is run. Either train, val or test. This needs
        to be set as a command line argument when running the programm. Does not need
        to be set in config.
    config : dict
        Dict with the loaded config. Does not need to be set in config.
    base_dir : Path
        Base directory for all other paths.
    ntuple_dir : Path, optional
        Directory containing the input h5 ntuples. If a relative path is given, it is
        interpreted as relative to base_dir. By default Path("ntuples")
    components_dir : Path, optional
        Directory for intermediate component files. If a relative path is given, it is
        interpreted as relative to base_dir. By default Path("components")
    out_dir : Path, optional
        Directory for output files. If a relative path is given, it is interpreted as
        relative to base_dir. By default Path("output")
    out_fname : Path, optional
        Filename stem for the output files. By default Path("pp_output.h5")
    batch_size : int, optional
        Batch size for the preprocessing. For each batch select
        `sampling_fraction*batch_size_after_cuts`. It is recommended to choose high batch sizes
        especially to the `countup` method to achive best agreement of target and resampled
        distributions. By default 100_000
    num_jets_estimate : int, optional
        Any of the further three arguments that are not specified will default to this value
        Is equal to 1_000_000 by default.
    num_jets_estimate_available : int | None, optional
        A sabsample taken from the whole sample to estimate the number of jets after the cuts.
        Please keep this number high in order to not get poisson error of more then 5%.
        If time allows you can use -1 to get a precise number of jets and not just an estimate
        although it will be slow for large datasets. Is equal to num_jets_estimate by default.
    num_jets_estimate_hist : int | None, optional
        Number of jets of each flavour that are used to construct histograms for probability
        density function estimation. Larger numbers give a better quality estmate of the pdfs.
        Is equal to num_jets_estimate by default.
    num_jets_estimate_norm : int | None, optional
        Number of jets of each flavour that are used to estimate shifting and scaling during
        normalisation step. Larger numbers give a better quality estmates.
        Is equal to num_jets_estimate by default.
    num_jets_estimate_plotting : int | None, optional
        Number of jets of each flavour used for plotting the initial and the final resampling
        variable distributions. Larger numbers give a better estimate of the full distributions.
        Is equal to num_jets_estimate by default.
    merge_test_samples : bool, optional
        Merge the test samples of the different processes into one file. By default False.
    jets_name : str, optional
        Name of the jets dataset in the input file. By default "jets".
    flavour_config : Path | None, optional
        Flavour config yaml file which is to be used. By default None
    flavour_category : str, optional
        Flavour categories that are to be used. By default, the "standard" (non-extended)
        labels are loaded. The extended labels can be used by setting this value to "extended".
        By default "standard". To use this option, flavour_config must be None.
    num_jets_per_output_file : int | None, optional
        Number of jets per final output file. If the number of total jets is larger
        than this number, the final h5 output files are splitted in multiple smaller
        files with this number of jets per file. By default None which produces one
        huge output file.
<<<<<<< HEAD
    skip_checks : bool, optional
        Skip checks for the input files. This is used for grid submission
=======
    skip_config_copy : bool, optional
        Decide, if the config copying is skipped or not. By default False
>>>>>>> 6f7af08e
    """

    config_path: Path
    split: Split
    config: dict
    base_dir: Path
    ntuple_dir: Path = Path("ntuples")
    components_dir: Path = Path("components")
    out_dir: Path = Path("output")
    out_fname: Path = Path("pp_output.h5")
    batch_size: int = 100_000
    num_jets_estimate: int = 1_000_000
    num_jets_estimate_available: int | None = None
    num_jets_estimate_hist: int | None = None
    num_jets_estimate_norm: int | None = None
    num_jets_estimate_plotting: int | None = None
    merge_test_samples: bool = False
    jets_name: str = "jets"
    flavour_config: Path | None = None
    flavour_category: str = "standard"
    num_jets_per_output_file: int | None = None
<<<<<<< HEAD
    skip_checks: bool = False
=======
    skip_config_copy: bool = False
>>>>>>> 6f7af08e

    def __post_init__(self):
        # postprocess paths
        if self.num_jets_estimate:
            if self.num_jets_estimate_available is None:
                self.num_jets_estimate_available = max(self.num_jets_estimate, int(1e6))
            if self.num_jets_estimate_hist is None:
                self.num_jets_estimate_hist = self.num_jets_estimate
            if self.num_jets_estimate_norm is None:
                self.num_jets_estimate_norm = self.num_jets_estimate
            if self.num_jets_estimate_plotting is None:
                self.num_jets_estimate_plotting = self.num_jets_estimate

        for field in dataclasses.fields(self):
            if field.type == "Path" and field.name != "out_fname" and field.name != "base_dir":
                setattr(self, field.name, self.get_path(Path(getattr(self, field.name))))
        if not self.ntuple_dir.exists() and not self.skip_checks:
            raise FileNotFoundError(f"Path {self.ntuple_dir} does not exist")
        self.components_dir = self.components_dir / self.split
        self.out_fname = self.out_dir / path_append(self.out_fname, self.split)

        # Define the content of the flavour label container
        if self.flavour_config:
            self.flavour_cont = LabelContainer.from_yaml(
                yaml_path=self.flavour_config,
            )

        elif self.flavour_category == "standard":
            self.flavour_cont = Flavours

        elif self.flavour_category == "extended":
            self.flavour_cont = Extended_Flavours

        else:
            raise ValueError(
                f"flavour_category {self.flavour_category} is not supported in the default "
                "flavours! If you want to use your own flavour config yaml file, please "
                "provide flavour_config!"
            )

        self.sampl_cfg = (
            ResamplingConfig(
                **self.config["resampling"],
            )
            if "resampling" in self.config
            else None
        )
        if sampl_cfg := self.config.get("resampling", None):
            if self.is_test:
                sampl_cfg["method"] = None
            self.sampl_cfg = ResamplingConfig(**sampl_cfg)
        else:
            self.sampl_cfg = None
        # configure classes
        # sampl_cfg = copy(self.config["resampling"])
        self.components = Components.from_config(self)

        # get track selectors
        vc = self.config["variables"]
        selectors = {}
        for name, groups in vc.items():
            if selection := groups.get("selection", None):
                selectors[name] = TrackSelector(Cuts.from_list(selection))

        # configure variables
        self.variables = VariableConfig(
            self.config["variables"], self.jets_name, self.is_test, selectors
        )
        if self.sampl_cfg is not None:
            self.variables = self.variables.add_jet_vars(
                list(self.config["resampling"]["variables"].keys()), "labels"
            )
        self.transform = (
            Transform(**self.config["transform"]) if "transform" in self.config else None
        )

        self.rw_config = (
            ReweightConfig(
                **self.config["reweighting"],
            )
            if "reweighting" in self.config
            else None
        )
        # reproducibility
        self.git_hash = get_git_hash(Path(__file__).parent)
        if self.git_hash is None:
            self.git_hash = __version__
        self.config["upp_hash"] = self.git_hash

        # copy config
        if not self.skip_config_copy:
            self.copy_config()

    @classmethod
<<<<<<< HEAD
    def from_file(
        cls,
        config_path: Path,
        split: Split,
        skip_checks=False,
    ):
=======
    def from_file(cls, config_path: Path, split: Split, skip_config_copy: bool = False):
>>>>>>> 6f7af08e
        if not config_path.exists():
            raise FileNotFoundError(f"{config_path} does not exist - check your --config arg")
        with open(config_path) as file:
            config = yaml.safe_load(file)
<<<<<<< HEAD
            return cls(config_path, split, config, **config["global"], skip_checks=skip_checks)
=======
            return cls(
                config_path=config_path,
                split=split,
                config=config,
                skip_config_copy=skip_config_copy,
                **config["global"],
            )
>>>>>>> 6f7af08e

    def get_path(self, path: Path):
        return path if path.is_absolute() else (self.base_dir / path).absolute()

    @property
    def is_test(self):
        return self.split == "test"

    @functools.cached_property
    def global_cuts(self):
        cuts_list = self.config["global_cuts"].get("common", [])
        cuts_list += self.config["global_cuts"][self.split]
        if not self.is_test and self.config.get("resampling", None) is not None:
            for resampling_var, cfg in self.config["resampling"]["variables"].items():
                cuts_list.append([resampling_var, ">", cfg["bins"][0][0]])
                cuts_list.append([resampling_var, "<", cfg["bins"][-1][1]])
        return Cuts.from_list(cuts_list)

    def copy_config(self, suffix: str | None = None, out_dir: str | Path | None = None) -> None:
        """Copy the configuration file to a new location with an optional suffix and out directory.

        Parameters
        ----------
        suffix : str | None, optional
            A suffix to append to the configuration file name. If None, the current
            `self.split` value will be used as the suffix (default is None).

        out_dir : str | Path | None, optional
            The output directory where the copied configuration file will be saved.
            If None, the current `self.out_dir` value will be used as the output directory
            (default is None).
        """
        if suffix is None:
            suffix = self.split
        if out_dir is None:
            out_dir = self.out_dir
        copy_config_path = out_dir / path_append(Path(self.config_path.name), suffix)
        log.info(f"Copying config to {copy_config_path}")
        copy_config_path.parent.mkdir(parents=True, exist_ok=True)
        with open(copy_config_path, "w") as file:
            yaml.dump(self.config, file, sort_keys=False)

    def get_umami_general(self) -> DotMap:
        """
        Return the arguments to be fed into GeneralSettings class in umami.

        Notes
        -----
        This function provides a workaround to avoid importing 'umami' in 'upp'.
        Instead, all 'umami' class initialization is
        performed in 'umami' code, and the resulting objects are passed to 'upp' if needed.

        Returns
        -------
        DotMap
            An instance of 'umami.preprocessing_tools.configuration.GeneralSettings'
            class configured with the
            necessary parameters.
        """
        self.config["umami"]["general"].update({"outfile_name": str(self.out_fname)})
        return DotMap(
            self.config["umami"]["general"],
            _dynamic=False,
        )

    def mimic_umami_config(self, general: Any) -> PreprocessingConfig:
        """Make the config mimic the umami config structure and behaviour.

        Parameters
        ----------
        general : Any
            first initialised in umami.preprocessing_tools.configuration.Configuration
            class in umami using get_umami_general() for arguments
            then feed it into mimic_umami_config() to get the rest of the config
            mimiking the umami config structure and behaviour

        Returns
        -------
        PreprocessingConfig
            Mimicing PreprocessingConfig instance
        """
        self.general = general
        self.sampling = DotMap(self.config["umami"]["sampling"], _dynamic=False)
        self.sampling.class_labels = [flav.name for flav in self.components.flavours]
        if self.config["umami"].get("parameters", None) is not None:
            self.parameters = self.config["umami"]["parameters"]
        else:
            self.parameters = {}
            self.parameters[""] = self.out_dir
            self.parameters[""] = self.out_dir
        if self.config["umami"].get("convert_to_tfrecord", None) is not None:
            self.general.convert_to_tfrecord = self.config["umami"]["convert_to_tfrecord"]
        return self

    def get_file_name(self, option: str) -> Path | str:
        """Mimics the 'get_file_name()' function in PreprocessingConfig class in umami.

        Parameters
        ----------
        option : str
            The option specifying the desired file name:
            - 'resampled': Returns the current output file name.
            - 'resampled_scaled_shuffled': Returns a modified file name based on the
            original output file name with '_resampled_scaled_shuffled' appended.
            This option is used to create a new file name.

        Returns
        -------
        Path | str
            The resulting file name based on the specified 'option'.

        Raises
        ------
        ValueError
            If the option value is not supported
        """
        if option == "resampled":
            return self.out_fname
        elif option == "resampled_scaled_shuffled":
            return (
                str(self.out_fname.parent)
                + "/"
                + self.out_fname.stem
                + "_resampled_scaled_shuffled"
                + self.out_fname.suffix
            )
        else:
            raise ValueError(
                f"Option value {option} is not supported! "
                "Only resampled and resampled_scaled_shuffled are."
            )

    # Static because otherwise config paths end up getting messed up
    @staticmethod
    def get_input_files_with_split_components(config_path):
        """Return a nested dictionary of the form.

        {
            "container_1" : {
                "train_bjets" : list[str] : -> which are cuts
                "test_bjets" : list[str] : -> which are cuts
                ...
                "test_cjets" : list[str] : -> which are cuts

            },
            "container_2" : ...
        }
        which represents all splits and components to be run for each input container
        """
        containers_with_splits = {}

        for split in ["train", "val", "test"]:
            split_config = PreprocessingConfig.from_file(config_path, split, skip_checks=True)

            for component in split_config.components.components:
                for container in component.sample.pattern:
                    if container not in containers_with_splits:
                        containers_with_splits[container] = {}
                    component_cuts = component.cuts
                    containers_with_splits[container][f"{split}_{component.name}"] = component_cuts

        return containers_with_splits<|MERGE_RESOLUTION|>--- conflicted
+++ resolved
@@ -114,13 +114,10 @@
         than this number, the final h5 output files are splitted in multiple smaller
         files with this number of jets per file. By default None which produces one
         huge output file.
-<<<<<<< HEAD
     skip_checks : bool, optional
         Skip checks for the input files. This is used for grid submission
-=======
     skip_config_copy : bool, optional
         Decide, if the config copying is skipped or not. By default False
->>>>>>> 6f7af08e
     """
 
     config_path: Path
@@ -142,11 +139,8 @@
     flavour_config: Path | None = None
     flavour_category: str = "standard"
     num_jets_per_output_file: int | None = None
-<<<<<<< HEAD
     skip_checks: bool = False
-=======
     skip_config_copy: bool = False
->>>>>>> 6f7af08e
 
     def __post_init__(self):
         # postprocess paths
@@ -167,7 +161,7 @@
             raise FileNotFoundError(f"Path {self.ntuple_dir} does not exist")
         self.components_dir = self.components_dir / self.split
         self.out_fname = self.out_dir / path_append(self.out_fname, self.split)
-
+        self.flavour_cont = LabelContainer.from_yaml(self.flavour_config)
         # Define the content of the flavour label container
         if self.flavour_config:
             self.flavour_cont = LabelContainer.from_yaml(
@@ -186,22 +180,11 @@
                 "flavours! If you want to use your own flavour config yaml file, please "
                 "provide flavour_config!"
             )
-
-        self.sampl_cfg = (
-            ResamplingConfig(
-                **self.config["resampling"],
-            )
-            if "resampling" in self.config
-            else None
-        )
-        if sampl_cfg := self.config.get("resampling", None):
-            if self.is_test:
-                sampl_cfg["method"] = None
-            self.sampl_cfg = ResamplingConfig(**sampl_cfg)
-        else:
-            self.sampl_cfg = None
         # configure classes
-        # sampl_cfg = copy(self.config["resampling"])
+        sampl_cfg = copy(self.config["resampling"])
+        if self.is_test:
+            sampl_cfg["method"] = None
+        self.sampl_cfg = ResamplingConfig(**sampl_cfg)
         self.components = Components.from_config(self)
 
         # get track selectors
@@ -241,31 +224,24 @@
             self.copy_config()
 
     @classmethod
-<<<<<<< HEAD
     def from_file(
         cls,
         config_path: Path,
         split: Split,
         skip_checks=False,
-    ):
-=======
-    def from_file(cls, config_path: Path, split: Split, skip_config_copy: bool = False):
->>>>>>> 6f7af08e
+    , skip_config_copy: bool = False):
         if not config_path.exists():
             raise FileNotFoundError(f"{config_path} does not exist - check your --config arg")
         with open(config_path) as file:
             config = yaml.safe_load(file)
-<<<<<<< HEAD
-            return cls(config_path, split, config, **config["global"], skip_checks=skip_checks)
-=======
             return cls(
                 config_path=config_path,
                 split=split,
                 config=config,
                 skip_config_copy=skip_config_copy,
                 **config["global"],
-            )
->>>>>>> 6f7af08e
+                skip_checks=skip_checks,
+            )
 
     def get_path(self, path: Path):
         return path if path.is_absolute() else (self.base_dir / path).absolute()
